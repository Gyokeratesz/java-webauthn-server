--- conflicted
+++ resolved
@@ -4,13 +4,9 @@
 on:
   push:
     branches:
-<<<<<<< HEAD
       - main
       - dependabot/gradle/info.solidsoft.gradle.pitest-gradle-pitest-plugin-*
-=======
-    - main
-    - 'release-*'
->>>>>>> a3698be3
+      - 'release-*'
 
 jobs:
   test:
@@ -51,17 +47,6 @@
         done
         sed "s/{shortcommit}/${GITHUB_SHA:0:8}/g;s/{commit}/${GITHUB_SHA}/g;s#{repo}#${GITHUB_SERVER_URL}/${GITHUB_REPOSITORY}#g" .github/workflows/coverage/index.html.template > build/gh-pages/index.html
 
-<<<<<<< HEAD
-=======
-    - name: Create coverage badge
-      if: ${{ github.ref == 'refs/heads/main' }}
-      # This creates a file that defines a [Shields.io endpoint badge](https://shields.io/endpoint)
-      # which we can then include in the project README.
-      uses: ./.github/actions/pit-results-badge
-      with:
-        output-file: build/gh-pages/coverage-badge.json
-
->>>>>>> a3698be3
     - name: Check out GitHub Pages branch
       uses: actions/checkout@v4
       with:
@@ -80,19 +65,15 @@
         prev-mutations-file: prev-mutations.xml
 
     - name: Create coverage badge
+      if: ${{ github.ref == 'refs/heads/main' }}
       # This creates a file that defines a [Shields.io endpoint badge](https://shields.io/endpoint)
       # which we can then include in the project README.
       uses: ./.github/actions/pit-results-badge
-      if: github.ref_name == 'main'
       with:
         output-file: build/gh-pages/coverage-badge.json
 
     - name: Push to GitHub Pages
-<<<<<<< HEAD
-      if: github.ref_name == 'main'
-=======
       if: ${{ github.ref == 'refs/heads/main' }}
->>>>>>> a3698be3
       run: |
         git config user.name github-actions
         git config user.email github-actions@github.com
