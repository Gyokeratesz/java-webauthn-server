--- conflicted
+++ resolved
@@ -1,4 +1,3 @@
-<<<<<<< HEAD
 == Version 1.12.4 (unreleased) ==
 
 Deprecated features:
@@ -13,10 +12,7 @@
   have been part of the public API to begin with.
 
 
-== Version 1.12.3 (unreleased) ==
-=======
 == Version 1.12.3 ==
->>>>>>> fb01b31d
 
 Fixes:
 
