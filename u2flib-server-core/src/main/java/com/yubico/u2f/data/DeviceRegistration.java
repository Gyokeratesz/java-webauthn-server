/*
 * Copyright 2014 Yubico.
 * Copyright 2014 Google Inc. All rights reserved.
 *
 * Use of this source code is governed by a BSD-style
 * license that can be found in the LICENSE file or at
 * https://developers.google.com/open-source/licenses/bsd
 */

package com.yubico.u2f.data;

import com.fasterxml.jackson.annotation.JsonCreator;
import com.fasterxml.jackson.annotation.JsonIgnore;
import com.fasterxml.jackson.annotation.JsonProperty;
import com.fasterxml.jackson.core.JsonProcessingException;
import com.google.common.base.MoreObjects;
import com.yubico.u2f.data.messages.json.JsonSerializable;
import com.yubico.u2f.data.messages.key.util.CertificateParser;
import com.yubico.u2f.data.messages.key.util.U2fB64Encoding;
import com.yubico.u2f.exceptions.InvalidDeviceCounterException;
import com.yubico.u2f.exceptions.U2fBadInputException;
import java.io.Serializable;
import java.security.cert.CertificateEncodingException;
import java.security.cert.CertificateException;
import java.security.cert.X509Certificate;
import lombok.EqualsAndHashCode;

@EqualsAndHashCode(of = { "keyHandle", "publicKey", "attestationCert" })
public class DeviceRegistration extends JsonSerializable implements Serializable {
    private static final long serialVersionUID = -142942195464329902L;
    public static final long INITIAL_COUNTER_VALUE = -1;

    @JsonProperty
    private final String keyHandle;
    @JsonProperty
    private final String publicKey;
    @JsonProperty
    private final String attestationCert;
    @JsonProperty
    private long counter;
    @JsonProperty
    private boolean compromised;

    @JsonCreator
<<<<<<< HEAD
    DeviceRegistration(@JsonProperty("keyHandle") String keyHandle, @JsonProperty("publicKey") String publicKey, @JsonProperty("attestationCert") String attestationCert, @JsonProperty("counter") long counter, @JsonProperty("compromised") boolean compromised) {
=======
    public DeviceRegistration(@JsonProperty("keyHandle") String keyHandle, @JsonProperty("publicKey") String publicKey, @JsonProperty("attestationCert") String attestationCert, @JsonProperty("counter") long counter, @JsonProperty("compromised") boolean compromised) {
>>>>>>> 5fe74cda
        this.keyHandle = keyHandle;
        this.publicKey = publicKey;
        this.attestationCert = attestationCert;
        this.counter = counter;
        this.compromised = compromised;
    }

    public DeviceRegistration(String keyHandle, String publicKey, X509Certificate attestationCert, long counter)
            throws U2fBadInputException {
        this.keyHandle = keyHandle;
        this.publicKey = publicKey;
        try {
            this.attestationCert = U2fB64Encoding.encode(attestationCert.getEncoded());
        } catch (CertificateEncodingException e) {
            throw new U2fBadInputException("Malformed attestation certificate", e);
        }
        this.counter = counter;
    }

    public String getKeyHandle() {
        return keyHandle;
    }

    public String getPublicKey() {
        return publicKey;
    }

    @JsonIgnore
    public X509Certificate getAttestationCertificate() throws U2fBadInputException, CertificateException, NoSuchFieldException {
        if (attestationCert == null) {
            throw new NoSuchFieldException();
        }
        return CertificateParser.parseDer(U2fB64Encoding.decode(attestationCert));
    }

    public long getCounter() {
        return counter;
    }

    public boolean isCompromised() {
        return compromised;
    }

    public void markCompromised() {
        compromised = true;
    }

    @Override
    public String toString() {
        X509Certificate certificate = null;
        try {
            certificate = getAttestationCertificate();
        } catch (CertificateException e) {
            // do nothing
        } catch (NoSuchFieldException e) {
            // do nothing
        } catch (U2fBadInputException e) {
            // do nothing
        }
        return MoreObjects.toStringHelper(this)
                .omitNullValues()
                .add("Key handle", keyHandle)
                .add("Public key", publicKey)
                .add("Counter", counter)
                .add("Attestation certificate", certificate)
                .toString();
    }

    public static DeviceRegistration fromJson(String json) throws U2fBadInputException {
        return fromJson(json, DeviceRegistration.class);
    }

    @Override
    public String toJson() {
        try {
            return OBJECT_MAPPER.writeValueAsString(new DeviceWithoutCertificate(keyHandle, publicKey, counter, compromised));
        } catch (JsonProcessingException e) {
            throw new IllegalStateException(e);
        }
    }

    public String toJsonWithAttestationCert() {
        return super.toJson();
    }

    public void checkAndUpdateCounter(long clientCounter) throws InvalidDeviceCounterException {
        if (clientCounter <= getCounter()) {
            markCompromised();
            throw new InvalidDeviceCounterException(this);
        }
        counter = clientCounter;
    }

    private static class DeviceWithoutCertificate {
        @JsonProperty
        private final String keyHandle;
        @JsonProperty
        private final String publicKey;
        @JsonProperty
        private final long counter;
        @JsonProperty
        private final boolean compromised;

        private DeviceWithoutCertificate(String keyHandle, String publicKey, long counter, boolean compromised) {
            this.keyHandle = keyHandle;
            this.publicKey = publicKey;
            this.counter = counter;
            this.compromised = compromised;
        }
    }
}<|MERGE_RESOLUTION|>--- conflicted
+++ resolved
@@ -42,11 +42,7 @@
     private boolean compromised;
 
     @JsonCreator
-<<<<<<< HEAD
-    DeviceRegistration(@JsonProperty("keyHandle") String keyHandle, @JsonProperty("publicKey") String publicKey, @JsonProperty("attestationCert") String attestationCert, @JsonProperty("counter") long counter, @JsonProperty("compromised") boolean compromised) {
-=======
     public DeviceRegistration(@JsonProperty("keyHandle") String keyHandle, @JsonProperty("publicKey") String publicKey, @JsonProperty("attestationCert") String attestationCert, @JsonProperty("counter") long counter, @JsonProperty("compromised") boolean compromised) {
->>>>>>> 5fe74cda
         this.keyHandle = keyHandle;
         this.publicKey = publicKey;
         this.attestationCert = attestationCert;
